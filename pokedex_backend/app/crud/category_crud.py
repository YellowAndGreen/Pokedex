"""类别CRUD操作模块

包含针对Category模型的数据库增删改查函数。
"""

from typing import List, Optional
from sqlmodel import Session, select
from sqlalchemy.orm import selectinload  # 用于预加载关联的图片数据，避免N+1查询问题
<<<<<<< HEAD
from fastapi.concurrency import run_in_threadpool  # MODIFIED: Added import
=======
import uuid # 确保导入uuid
>>>>>>> 1c5861f9

from app.models import Category, CategoryCreate, CategoryReadWithImages, Image
from app.services.file_storage_service import FileStorageService
from app.core.config import settings
from pathlib import Path


def create_category(*, session: Session, category_create: CategoryCreate) -> Category:
    """
    在数据库中创建一个新的类别。

    参数:
        session (Session):数据库会话对象。
        category_create (CategoryCreate):包含类别数据的模型。

    返回:
        Category:创建成功后的类别对象。
    """
    db_category = Category.model_validate(category_create)
    session.add(db_category)
    session.commit()
    session.refresh(db_category)
    return db_category


def get_category_by_id(*, session: Session, category_id: uuid.UUID) -> Optional[Category]:
    """
    根据ID从数据库中获取一个类别。

    参数:
        session (Session):数据库会话对象。
        category_id (uuid.UUID):要获取的类别的ID。

    返回:
        Optional[Category]:如果找到则返回类别对象，否则返回None。
    """
    category = session.get(Category, category_id)
    return category


def get_category_by_name(*, session: Session, name: str) -> Optional[Category]:
    """
    根据名称从数据库中获取一个类别。

    参数:
        session (Session):数据库会话对象。
        name (str):要获取的类别的名称。

    返回:
        Optional[Category]:如果找到则返回类别对象，否则返回None。
    """
    statement = select(Category).where(Category.name == name)
    category = session.exec(statement).first()
    return category


def get_all_categories(
    *, session: Session, skip: int = 0, limit: int = 100
) -> List[Category]:
    """
    从数据库中获取所有类别 (支持分页)。

    参数:
        session (Session):数据库会话对象。
        skip (int):跳过的记录数。
        limit (int):返回的最大记录数。

    返回:
        List[Category]:类别对象列表。
    """
    statement = select(Category).offset(skip).limit(limit)
    categories = session.exec(statement).all()
    return categories


def get_category_with_images_by_id(
    *, session: Session, category_id: uuid.UUID
) -> Optional[CategoryReadWithImages]:
    """
    根据ID获取类别及其关联的所有图片。

    参数:
        session (Session): 数据库会话对象。
        category_id (uuid.UUID): 类别的ID。

    返回:
        Optional[CategoryReadWithImages]: 包含图片列表的类别对象，如果未找到则为None。
    """
    # 使用 selectinload 预加载 'images' 关系，避免在后续访问 category.images 时产生 N+1 查询问题。
    category_db = session.exec(
        select(Category)
        .options(selectinload(Category.images))
        .where(Category.id == category_id)
    ).first()

    if not category_db:
        return None

    return CategoryReadWithImages.model_validate(category_db)


def update_category(
    *, session: Session, db_category: Category, category_in: CategoryCreate
) -> Category:
    """
    更新数据库中现有类别的信息。

    参数:
        session (Session):数据库会话对象。
        db_category (Category):从数据库获取的现有类别对象。
        category_in (CategoryCreate):包含更新后类别数据的模型。

    返回:
        Category:更新成功后的类别对象。
    """
    category_data = category_in.dict(exclude_unset=True)
    for key, value in category_data.items():
        setattr(db_category, key, value)
    session.add(db_category)
    session.commit()
    session.refresh(db_category)
    return db_category


<<<<<<< HEAD
async def delete_category(*, session: Session, category_id: int) -> None:
    """异步删除类别及其关联资源"""
=======
def delete_category(*, session: Session, category_id: uuid.UUID) -> Optional[Category]:
>>>>>>> 1c5861f9
    """
    从数据库中删除一个类别，并级联删除该类别下的所有图片记录及其物理文件。
    注意：此函数仅删除数据库记录，物理文件的删除应由文件服务处理。

    参数:
        session (Session):数据库会话对象。
        category_id (uuid.UUID):要删除的类别的ID。

    返回:
        Optional[Category]: 如果删除成功则返回被删除的类别对象，否则返回None (如果未找到)。
    """
    category_to_delete = session.get(Category, category_id)
    if not category_to_delete:
        return None

    file_service = FileStorageService()

    # MODIFIED: Use run_in_threadpool for sync DB calls
    # Note: .all() should also be part of the threadpool execution if it's a separate call
    # For simplicity, if session.exec already returns an iterable list, this is fine.
    # If session.exec returns a query object and .all() executes it, wrap the whole thing.
    # Assuming session.exec().all() is a combined operation for this example or .all() is non-blocking.
    # A safer approach for .all() if it hits DB:
    # statement = select(Image).where(Image.category_id == category_id)
    # images_in_category_result = await run_in_threadpool(session.exec, statement)
    # images_in_category = images_in_category_result.all() # if .all() is on the result and non-blocking
    # Or more directly:
    def get_images():
        return session.exec(select(Image).where(Image.category_id == category_id)).all()

    images_in_category = await run_in_threadpool(get_images)

    for img in images_in_category:
        # Delete physical files first
        if img.relative_file_path:
            original_image_full_path = (
                file_service.image_storage_root / img.relative_file_path
            )
            await file_service.delete_file(original_image_full_path)
        if img.relative_thumbnail_path:
            thumbnail_full_path = (
                file_service.thumbnail_storage_root / img.relative_thumbnail_path
            )
            await file_service.delete_file(thumbnail_full_path)

        # MODIFIED: Use run_in_threadpool for sync DB calls
        await run_in_threadpool(session.delete, img)

    if images_in_category:
        # MODIFIED: Use run_in_threadpool for sync DB calls
        await run_in_threadpool(session.commit)  # Commit image deletions from DB

    # MODIFIED: Use run_in_threadpool for sync DB calls
    await run_in_threadpool(session.delete, category_to_delete)
    # MODIFIED: Use run_in_threadpool for sync DB calls
    await run_in_threadpool(session.commit)  # Commit category deletion
    return category_to_delete<|MERGE_RESOLUTION|>--- conflicted
+++ resolved
@@ -6,11 +6,7 @@
 from typing import List, Optional
 from sqlmodel import Session, select
 from sqlalchemy.orm import selectinload  # 用于预加载关联的图片数据，避免N+1查询问题
-<<<<<<< HEAD
-from fastapi.concurrency import run_in_threadpool  # MODIFIED: Added import
-=======
 import uuid # 确保导入uuid
->>>>>>> 1c5861f9
 
 from app.models import Category, CategoryCreate, CategoryReadWithImages, Image
 from app.services.file_storage_service import FileStorageService
@@ -135,12 +131,7 @@
     return db_category
 
 
-<<<<<<< HEAD
-async def delete_category(*, session: Session, category_id: int) -> None:
-    """异步删除类别及其关联资源"""
-=======
-def delete_category(*, session: Session, category_id: uuid.UUID) -> Optional[Category]:
->>>>>>> 1c5861f9
+async def delete_category(*, session: Session, category_id: uuid.UUID) -> Optional[Category]:
     """
     从数据库中删除一个类别，并级联删除该类别下的所有图片记录及其物理文件。
     注意：此函数仅删除数据库记录，物理文件的删除应由文件服务处理。
