--- conflicted
+++ resolved
@@ -5,11 +5,7 @@
 
 from typing import List, Optional
 from sqlmodel import Session, select
-<<<<<<< HEAD
-from fastapi.concurrency import run_in_threadpool
-=======
 import uuid
->>>>>>> 1c5861f9
 
 from app.models import (
     Image,
@@ -118,11 +114,7 @@
     return db_image
 
 
-<<<<<<< HEAD
-async def delete_image(*, session: Session, image_id: int) -> Optional[Image]:
-=======
-def delete_image(*, session: Session, image_id: uuid.UUID) -> Optional[Image]:
->>>>>>> 1c5861f9
+async def delete_image(*, session: Session, image_id: uuid.UUID) -> Optional[Image]:
     """
     从数据库中删除一个图片记录及其物理文件 (原图和缩略图)。
 
