--- conflicted
+++ resolved
@@ -131,7 +131,7 @@
         if thumbnail_absolute_path and settings.thumbnail_storage_root and thumbnail_absolute_path.exists()
         else None
     )
-
+    print(f"thumbnail_absolute_path: {thumbnail_absolute_path}, settings.thumbnail_storage_root: {settings.thumbnail_storage_root}, thumbnail_absolute_path.exists(): {thumbnail_absolute_path.exists()}, calculated_relative_thumbnail_path: {calculated_relative_thumbnail_path}")
     image_create_data = ImageCreate(
         title=title,
         original_filename=file.filename,  # type: ignore
@@ -152,6 +152,7 @@
     )
 
     # 6. 如果需要，设置类别缩略图
+    print(f"set_as_category_thumbnail: {set_as_category_thumbnail}, db_image.relative_thumbnail_path: {db_image.relative_thumbnail_path}, db_category: {db_category}")
     if set_as_category_thumbnail and db_image.relative_thumbnail_path and db_category:
         db_category.thumbnail_path = db_image.relative_thumbnail_path
         session.add(db_category)
@@ -237,12 +238,7 @@
 @router.delete(
     "/{image_id}/", status_code=status.HTTP_204_NO_CONTENT, summary="删除图片"
 )
-<<<<<<< HEAD
-async def delete_image(*, session: Session = Depends(get_session), image_id: int):
-    """异步删除图片及其关联资源"""
-=======
 async def delete_image(*, session: Session = Depends(get_session), image_id: uuid.UUID):
->>>>>>> 1c5861f9
     """
     删除指定的图片，包括其元数据和存储的物理文件（原图和缩略图）。
     """
