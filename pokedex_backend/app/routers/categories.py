"""类别API路由模块

提供与图片类别相关的HTTP接口，包括创建、查询、更新和删除类别。
"""

from typing import List, Optional
import uuid

from fastapi import APIRouter, Depends, HTTPException, status, Response
from sqlmodel import Session

from app.database import get_session
from app.models import Category, CategoryCreate, CategoryRead, CategoryReadWithImages
from app.crud import category_crud

router = APIRouter(
    prefix="/categories",
    tags=["类别管理"],
    responses={404: {"description": "未找到"}},
)


@router.post(
    "/",
    response_model=CategoryRead,
    status_code=status.HTTP_201_CREATED,
    summary="创建新类别",
)
def create_category(
    *, session: Session = Depends(get_session), category_in: CategoryCreate
) -> Category:
    """
    创建一个新的图片类别。

    - **name**: 类别名称，必须唯一。
    - **description**: 类别的可选描述。
    """
    db_category_by_name = category_crud.get_category_by_name(
        session=session, name=category_in.name
    )
    if db_category_by_name:
        raise HTTPException(
            status_code=status.HTTP_400_BAD_REQUEST, detail="具有相同名称的类别已存在"
        )
    created_category = category_crud.create_category(
        session=session, category_create=category_in
    )
    return created_category


@router.get("/", response_model=List[CategoryRead], summary="获取所有类别列表")
def read_categories(
    *, session: Session = Depends(get_session), skip: int = 0, limit: int = 100
) -> List[Category]:
    """
    检索所有图片类别，支持分页。
    """
    categories = category_crud.get_all_categories(
        session=session, skip=skip, limit=limit
    )
    return categories


@router.get(
    "/{category_id}/",
    response_model=CategoryReadWithImages,
    summary="获取特定类别及其图片",
)
def read_category_with_images(
    *, session: Session = Depends(get_session), category_id: uuid.UUID
) -> CategoryReadWithImages:
    """
    根据ID获取一个特定类别及其包含的所有图片的元数据。
    """
    db_category = category_crud.get_category_with_images_by_id(
        session=session, category_id=category_id
    )
    if not db_category:
        raise HTTPException(status_code=status.HTTP_404_NOT_FOUND, detail="类别未找到")
    return db_category


@router.put("/{category_id}/", response_model=CategoryRead, summary="更新特定类别信息")
def update_category(
    *,
    session: Session = Depends(get_session),
    category_id: uuid.UUID,
    category_in: CategoryCreate,  # 使用CategoryCreate作为更新模型，也可以定义专门的CategoryUpdate
) -> Category:
    """
    更新指定ID的类别信息。
    """
    db_category = category_crud.get_category_by_id(
        session=session, category_id=category_id
    )
    if not db_category:
        raise HTTPException(status_code=status.HTTP_404_NOT_FOUND, detail="类别未找到")

    # 检查新名称是否与现有其他类别冲突
    if category_in.name != db_category.name:
        existing_category_with_new_name = category_crud.get_category_by_name(
            session=session, name=category_in.name
        )
        if (
            existing_category_with_new_name
            and existing_category_with_new_name.id != category_id
        ):
            raise HTTPException(
                status_code=status.HTTP_400_BAD_REQUEST, detail="更新后的类别名称已存在"
            )

    updated_category = category_crud.update_category(
        session=session, db_category=db_category, category_in=category_in
    )
    return updated_category


@router.delete(
    "/{category_id}/", status_code=status.HTTP_204_NO_CONTENT, summary="删除特定类别"
)
<<<<<<< HEAD
async def delete_category(*, session: Session = Depends(get_session), category_id: int):
=======
def delete_category(*, session: Session = Depends(get_session), category_id: uuid.UUID):
>>>>>>> 1c5861f9
    """
    删除指定ID的类别。

    **注意**: 当前版本的实现主要删除类别记录本身。
    根据数据库外键约束设置，关联的图片可能：
    1. 被级联删除 (如果设置了 ON DELETE CASCADE)。
    2. 导致删除失败 (如果设置了 ON DELETE RESTRICT 或默认行为且存在关联图片)。
    3. 外键被置空 (如果设置了 ON DELETE SET NULL)。

    在`README.md`规划中，删除类别应同时删除关联图片。这部分逻辑的完善
    建议在专门的服务层处理，或者在`category_crud.delete_category`中增加
    对关联图片的处理逻辑（包括物理文件的删除）。
    目前，如果存在关联图片且外键未设置级联删除，此操作可能会失败。
    """
    db_category = category_crud.get_category_by_id(
        session=session, category_id=category_id
    )
    if not db_category:
        raise HTTPException(status_code=status.HTTP_404_NOT_FOUND, detail="类别未找到")

    # 检查该类别下是否还有图片，根据实际需求决定是否允许删除非空类别
    if db_category.images:  # images 是 Category 模型中定义的 relationship
        # 根据项目需求，这里可以抛出异常，阻止删除非空类别，
        # 或者调用服务层方法来处理图片的级联删除（包括文件）。
        # 为符合README中"删除类别及关联图片"的描述，此处应有更复杂的处理
        # 但当前CRUD层仅删除类别。这里暂时先允许删除，依赖数据库层面或后续服务层处理。
        # 进一步处理逻辑待定 (例如：可以记录日志，或者根据配置决定是否抛出异常)
        print(
            f"警告：正在删除类别 {db_category.name} (ID: {category_id})，该类别下尚有关联图片。关联图片的处理需后续完善。"
        )

    await category_crud.delete_category(session=session, category_id=category_id)
    return Response(status_code=status.HTTP_204_NO_CONTENT)<|MERGE_RESOLUTION|>--- conflicted
+++ resolved
@@ -118,11 +118,7 @@
 @router.delete(
     "/{category_id}/", status_code=status.HTTP_204_NO_CONTENT, summary="删除特定类别"
 )
-<<<<<<< HEAD
-async def delete_category(*, session: Session = Depends(get_session), category_id: int):
-=======
-def delete_category(*, session: Session = Depends(get_session), category_id: uuid.UUID):
->>>>>>> 1c5861f9
+async def delete_category(*, session: Session = Depends(get_session), category_id: uuid.UUID):
     """
     删除指定ID的类别。
 
