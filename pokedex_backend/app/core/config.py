"""
应用配置模块

包含所有环境相关配置设置，使用 Pydantic-Settings 进行验证和加载。
配置可以从环境变量或 .env 文件中读取。
"""

from pathlib import Path
from typing import List, Tuple, Optional

from pydantic_settings import BaseSettings, SettingsConfigDict

# 项目根目录的确定 (假设config.py在 app/core/ 下)
APP_DIR = Path(__file__).resolve().parent.parent  # app/
PROJECT_ROOT = APP_DIR.parent  # pokedex_backend/
PROJECT_PARENT = PROJECT_ROOT.parent  # illustrated-photo-library/ (项目根目录)
# STATIC_ROOT = PROJECT_ROOT / "static" # pokedex_backend/static/ (如果static在项目根)
# 或者，如果 static 在 app/ 目录下，则：
APP_STATIC_ROOT = Path(__file__).resolve().parent.parent / "static"  # app/static/


class Settings(BaseSettings):
    """全局配置类

    属性将自动从环境变量或 .env 文件中加载。
    环境变量名通常是字段名的大写版本（如果 model_config 中 case_sensitive=False）。
    """

    # 项目信息
    project_name: str = "图鉴式图片管理工具"
    project_description: str = "一个使用FastAPI和Vue构建的图鉴式图片管理和展示工具"
    project_version: str = "1.0.0"

    # API 配置
    api_v1_prefix: str = "/api"  # 根据README.md 4.3节，统一前缀为 /api

    # 数据库配置 (环境变量: DATABASE_URL)
    # database_url: str = "sqlite:///./pokedex.db"  # SQLite文件将创建在运行命令的目录下
    # 使用项目根目录的绝对路径，确保始终使用同一个数据库文件
    database_url: str = f"sqlite:///{PROJECT_PARENT}/pokedex.db"

    # 文件存储路径 (基于 app/static/uploads/ 结构)
    # image_storage_root: Path = APP_STATIC_ROOT / "uploads" / "images"
    # thumbnail_storage_root: Path = APP_STATIC_ROOT / "uploads" / "thumbnails"
    # 为了与 main.py 中的 static_serve_directory = settings.image_storage_root.parent 兼容：
    # image_storage_root 的父目录即为包含 uploads 的目录，或者直接指向 uploads
    # README.md 6.1 后端项目目录结构: app/static/uploads/images/
    # 所以，基准点应该是 app/static/
    base_static_dir: Path = APP_STATIC_ROOT
    image_storage_root: Path = base_static_dir / "uploads" / "images"
    thumbnail_storage_root: Path = base_static_dir / "uploads" / "thumbnails"

    # 文件上传限制
    allowed_mime_types: List[str] = ["image/jpeg", "image/png", "image/gif"]
    max_image_size: int = 10 * 1024 * 1024  # 10MB

    # 缩略图参数
    thumbnail_size: Tuple[int, int] = (256, 256)
    thumbnail_quality: int = 85  # JPEG 缩略图质量

    # CORS 配置 (环境变量: BACKEND_CORS_ORIGINS - 逗号分隔的字符串)
    # pydantic-settings 会自动将环境变量中逗号分隔的字符串转换为 List[str]
<<<<<<< HEAD
    backend_cors_origins: List[str] = ["http://localhost:5173", "http://127.0.0.1:5173"]
=======
    backend_cors_origins: List[str] = ["*"]
>>>>>>> 1c5861f9

    # 环境配置 (development, production, staging, etc.)
    environment: str = "development"

    # 静态文件服务 (指南推荐方式)
    IMAGES_DIR_NAME: str = "uploaded_images" # URL路径名，对应指南前端 VITE_IMAGES_DIR_NAME
    IMAGES_DIR: Path = image_storage_root # 服务器上实际存储图片的文件夹路径
    THUMBNAILS_DIR_NAME: str = "thumbnails" # URL路径名，对应指南前端 VITE_THUMBNAILS_DIR_NAME
    THUMBNAILS_DIR: Path = thumbnail_storage_root # 服务器上实际存储缩略图的文件夹路径

    # 现有静态文件服务相关配置 (main.py 中会用到这些来推断挂载点和目录) - 这些可以保留，但下方挂载将优先使用上面的新配置
    # static_files_mount_url: str = "/static/uploads" # 由main.py硬编码或推断
    # static_files_serve_dir: Path = base_static_dir / "uploads" # 由main.py推断

    # Uvicorn服务器配置 (可选，用于main.py中的if __name__ == "__main__":)
    server_host: str = "127.0.0.1"
    server_port: int = 8000
    log_level: str = "info"

    # Pydantic-Settings 配置
    model_config = SettingsConfigDict(
        env_file=".env",  # 指定 .env 文件名
        env_file_encoding="utf-8",  # .env 文件编码
        case_sensitive=False,  # 环境变量名不区分大小写
        extra="ignore",  # 忽略 .env 文件中未在Settings类中定义的额外变量
    )


settings = Settings()

# 在这里可以添加一些启动时的路径检查或创建，但更推荐在main.py或服务初始化时进行
# settings.image_storage_root.mkdir(parents=True, exist_ok=True)
# settings.thumbnail_storage_root.mkdir(parents=True, exist_ok=True)<|MERGE_RESOLUTION|>--- conflicted
+++ resolved
@@ -60,11 +60,7 @@
 
     # CORS 配置 (环境变量: BACKEND_CORS_ORIGINS - 逗号分隔的字符串)
     # pydantic-settings 会自动将环境变量中逗号分隔的字符串转换为 List[str]
-<<<<<<< HEAD
-    backend_cors_origins: List[str] = ["http://localhost:5173", "http://127.0.0.1:5173"]
-=======
     backend_cors_origins: List[str] = ["*"]
->>>>>>> 1c5861f9
 
     # 环境配置 (development, production, staging, etc.)
     environment: str = "development"
